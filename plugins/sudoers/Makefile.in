#
# Copyright (c) 1996, 1998-2005, 2007-2014
#       Todd C. Miller <Todd.Miller@courtesan.com>
#
# Permission to use, copy, modify, and distribute this software for any
# purpose with or without fee is hereby granted, provided that the above
# copyright notice and this permission notice appear in all copies.
#
# THE SOFTWARE IS PROVIDED "AS IS" AND THE AUTHOR DISCLAIMS ALL WARRANTIES
# WITH REGARD TO THIS SOFTWARE INCLUDING ALL IMPLIED WARRANTIES OF
# MERCHANTABILITY AND FITNESS. IN NO EVENT SHALL THE AUTHOR BE LIABLE FOR
# ANY SPECIAL, DIRECT, INDIRECT, OR CONSEQUENTIAL DAMAGES OR ANY DAMAGES
# WHATSOEVER RESULTING FROM LOSS OF USE, DATA OR PROFITS, WHETHER IN AN
# ACTION OF CONTRACT, NEGLIGENCE OR OTHER TORTIOUS ACTION, ARISING OUT OF
# OR IN CONNECTION WITH THE USE OR PERFORMANCE OF THIS SOFTWARE.
# ADVISED OF THE POSSIBILITY OF SUCH DAMAGE.
#
# Sponsored in part by the Defense Advanced Research Projects
# Agency (DARPA) and Air Force Research Laboratory, Air Force
# Materiel Command, USAF, under agreement number F39502-99-1-0512.
#
# @configure_input@
#

#### Start of system configuration section. ####

srcdir = @srcdir@
devdir = @devdir@
authdir = $(srcdir)/auth
top_builddir = @top_builddir@
top_srcdir = @top_srcdir@
incdir = $(top_srcdir)/include
docdir = @docdir@
libdir = @libdir@
rundir = @rundir@
vardir = @vardir@
cross_compiling = @CROSS_COMPILING@

# Compiler & tools to use
CC = @CC@
LIBTOOL = @LIBTOOL@
FLEX = @FLEX@
YACC = @YACC@
SED = @SED@
AWK = @AWK@
PERL = perl

# Our install program supports extra flags...
INSTALL = $(SHELL) $(top_srcdir)/install-sh -c
INSTALL_OWNER = -o $(install_uid) -g $(install_gid)

# Libraries
LT_LIBS = $(top_builddir)/lib/util/libsudo_util.la
LIBS = $(LT_LIBS) @LIBINTL@
NET_LIBS = @NET_LIBS@
SUDOERS_LIBS = @SUDOERS_LIBS@ @AFS_LIBS@ @GETGROUPS_LIB@ $(LIBS) $(NET_LIBS) @ZLIB@ @LIBMD@
REPLAY_LIBS = @REPLAY_LIBS@ @ZLIB@
VISUDO_LIBS = $(NET_LIBS) @LIBMD@
TESTSUDOERS_LIBS = $(NET_LIBS) @LIBMD@

# C preprocessor flags
CPPFLAGS = -I$(incdir) -I$(top_builddir) -I$(devdir) -I$(srcdir) -I$(top_srcdir) -DLIBDIR=\"$(libdir)\" @CPPFLAGS@

# Usually -O and/or -g
CFLAGS = @CFLAGS@

# Flags to pass to the link stage
LDFLAGS = @LDFLAGS@
LT_LDFLAGS = @SUDOERS_LDFLAGS@ @LT_LDFLAGS@ @LT_LDEXPORTS@

# PIE flags
PIE_CFLAGS = @PIE_CFLAGS@
PIE_LDFLAGS = @PIE_LDFLAGS@

# Stack smashing protection flags
SSP_CFLAGS = @SSP_CFLAGS@
SSP_LDFLAGS = @SSP_LDFLAGS@

# cppcheck options, usually set in the top-level Makefile
CPPCHECK_OPTS = -q --force --enable=warning,performance,portability --suppress=constStatement --error-exitcode=1 --inline-suppr -Dva_copy=va_copy -U__cplusplus -UQUAD_MAX -UQUAD_MIN -UUQUAD_MAX -U_POSIX_HOST_NAME_MAX -U_POSIX_PATH_MAX -U__NBBY -DNSIG=64

# Where to install things...
prefix = @prefix@
exec_prefix = @exec_prefix@
bindir = @bindir@
sbindir = @sbindir@
sysconfdir = @sysconfdir@
libexecdir = @libexecdir@
datarootdir = @datarootdir@
localedir = @localedir@
localstatedir = @localstatedir@

# File mode and map file to use for shared libraries/objects
shlib_enable = @SHLIB_ENABLE@
shlib_mode = @SHLIB_MODE@
shlib_exp = $(srcdir)/sudoers.exp
shlib_map = sudoers.map
shlib_opt = sudoers.opt

# Directory in which to install the sudoers plugin
plugindir = @PLUGINDIR@

# Directory in which to install the sudoers file
sudoersdir = $(sysconfdir)

# Directory in which to install sudoreplay.
replaydir = $(bindir)

# Directory in which to install visudo
visudodir = $(sbindir)

# User and group ids the installed files should be "owned" by
install_uid = 0
install_gid = 0

# User, group, and mode the sudoers file should be "owned" by (configure)
sudoers_uid = @SUDOERS_UID@
sudoers_gid = @SUDOERS_GID@
sudoers_mode = @SUDOERS_MODE@

# Pass in paths and uid/gid + OS dependent defines
DEFS = @OSDEFS@ -D_PATH_SUDOERS=\"$(sudoersdir)/sudoers\" \
       -DSUDOERS_UID=$(sudoers_uid) -DSUDOERS_GID=$(sudoers_gid) \
       -DSUDOERS_MODE=$(sudoers_mode) -DLOCALEDIR=\"$(localedir)\"

# Set to non-empty for development mode
DEVEL = @DEVEL@

#### End of system configuration section. ####

SHELL = @SHELL@

PROGS = sudoers.la visudo sudoreplay testsudoers

TEST_PROGS = check_iolog_path check_fill check_wrap check_addr check_digest \
	     check_base64 check_hexchar @SUDOERS_TEST_PROGS@

AUTH_OBJS = sudo_auth.lo @AUTH_OBJS@

LIBPARSESUDOERS_OBJS = alias.lo audit.lo base64.lo defaults.lo hexchar.lo \
		       gram.lo match.lo match_addr.lo pwutil.lo pwutil_impl.lo \
		       redblack.lo sudoers_debug.lo timestr.lo toke.lo \
		       toke_util.lo

SUDOERS_OBJS = $(AUTH_OBJS) boottime.lo check.lo env.lo find_path.lo \
	       goodpath.lo group_plugin.lo interfaces.lo iolog.lo \
	       iolog_path.lo locale.lo logging.lo logwrap.lo parse.lo \
	       policy.lo prompt.lo set_perms.lo sudo_nss.lo sudoers.lo \
	       timestamp.lo @SUDOERS_OBJS@

VISUDO_OBJS = find_path.o goodpath.o locale.o sudo_printf.o visudo.o \
	      visudo_json.o

REPLAY_OBJS = getdate.o locale.o sudoreplay.o

TEST_OBJS = group_plugin.o interfaces.o locale.o net_ifs.o \
	    sudo_printf.o testsudoers.o tsgetgrpw.o

CHECK_ADDR_OBJS = check_addr.o interfaces.o locale.o match_addr.o \
		  sudoers_debug.o sudo_printf.o

CHECK_BASE64_OBJS = check_base64.o base64.o locale.o sudoers_debug.o

CHECK_DIGEST_OBJS = check_digest.o locale.o

CHECK_FILL_OBJS = check_fill.o hexchar.o locale.o toke_util.o sudoers_debug.o

CHECK_HEXCHAR_OBJS = check_hexchar.o hexchar.o locale.o sudoers_debug.o

CHECK_IOLOG_PATH_OBJS = check_iolog_path.o iolog_path.o locale.o \
			pwutil.o pwutil_impl.o redblack.o sudoers_debug.o

CHECK_SYMBOLS_OBJS = check_symbols.o locale.o

CHECK_WRAP_OBJS = check_wrap.o locale.o logwrap.o sudoers_debug.o

VERSION = @PACKAGE_VERSION@
PACKAGE_TARNAME = @PACKAGE_TARNAME@

all: $(PROGS)

.SUFFIXES: .o .c .h .l .y .lo

.c.o:
	$(CC) -c $(CPPFLAGS) $(CFLAGS) $(PIE_CFLAGS) $(SSP_CFLAGS) $(DEFS) $<

.c.lo:
	$(LIBTOOL) --mode=compile $(CC) -c $(CPPFLAGS) $(CFLAGS) $(PIE_CFLAGS) $(SSP_CFLAGS) $(DEFS) $<

$(shlib_map): $(shlib_exp)
	@$(AWK) 'BEGIN { print "{\n\tglobal:" } { print "\t\t"$$0";" } END { print "\tlocal:\n\t\t*;\n};" }' $(shlib_exp) > $@

$(shlib_opt): $(shlib_exp)
	@$(SED) 's/^/+e /' $(shlib_exp) > $@

# Prevent default rules from building .c files from .l and .y files
.l.c:

.y.c:

Makefile: $(srcdir)/Makefile.in
	(cd $(top_builddir) && ./config.status --file plugins/sudoers/Makefile)

libparsesudoers.la: $(LIBPARSESUDOERS_OBJS)
	$(LIBTOOL) --mode=link $(CC) -o $@ $(LIBPARSESUDOERS_OBJS) -no-install

sudoers.la: $(SUDOERS_OBJS) $(LT_LIBS) libparsesudoers.la @LT_LDDEP@
	case "$(LT_LDFLAGS)" in \
	*-no-install*) \
	    $(LIBTOOL) @LT_STATIC@ --mode=link $(CC) $(LDFLAGS) $(LT_LDFLAGS) -o $@ $(SUDOERS_OBJS) libparsesudoers.la $(SUDOERS_LIBS) -module;; \
	*) \
<<<<<<< HEAD
	    $(LIBTOOL) @LT_STATIC@ --mode=link $(CC) $(LDFLAGS) $(LT_LDFLAGS) -o $@ $(SUDOERS_OBJS) libparsesudoers.la $(SUDOERS_LIBS) -module -avoid-version -rpath $(plugindir) -shrext .so;; \
=======
	    $(LIBTOOL) @LT_STATIC@ --mode=link $(CC) $(LDFLAGS) $(SSP_LDFLAGS) $(LT_LDFLAGS) -o $@ $(SUDOERS_OBJS) libparsesudoers.la $(SUDOERS_LIBS) -module -avoid-version -rpath $(plugindir) -shrext .so;; \
>>>>>>> 0414ea45
	esac

visudo: libparsesudoers.la $(VISUDO_OBJS) $(LT_LIBS)
	$(LIBTOOL) --mode=link $(CC) -o $@ $(VISUDO_OBJS) $(LDFLAGS) $(PIE_LDFLAGS) $(SSP_LDFLAGS) libparsesudoers.la $(LIBS) $(VISUDO_LIBS)

sudoreplay: timestr.lo $(REPLAY_OBJS) $(LT_LIBS)
	$(LIBTOOL) --mode=link $(CC) -o $@ $(REPLAY_OBJS) $(LDFLAGS) $(PIE_LDFLAGS) $(SSP_LDFLAGS) timestr.lo $(LIBS) $(REPLAY_LIBS)

testsudoers: libparsesudoers.la $(TEST_OBJS) $(LT_LIBS)
	$(LIBTOOL) --mode=link $(CC) -o $@ $(TEST_OBJS) $(LDFLAGS) $(PIE_LDFLAGS) $(SSP_LDFLAGS) libparsesudoers.la $(LIBS) $(TESTSUDOERS_LIBS)

check_addr: $(CHECK_ADDR_OBJS) $(LT_LIBS)
	$(LIBTOOL) --mode=link $(CC) -o $@ $(CHECK_ADDR_OBJS) $(LDFLAGS) $(PIE_LDFLAGS) $(SSP_LDFLAGS) $(LIBS) $(NET_LIBS)

check_base64: $(CHECK_BASE64_OBJS) $(LT_LIBS)
	$(LIBTOOL) --mode=link $(CC) -o $@ $(CHECK_BASE64_OBJS) $(LDFLAGS) $(PIE_LDFLAGS) $(SSP_LDFLAGS) $(LIBS)

check_digest: $(CHECK_DIGEST_OBJS) $(LT_LIBS)
	$(LIBTOOL) --mode=link $(CC) -o $@ $(CHECK_DIGEST_OBJS) $(LDFLAGS) $(PIE_LDFLAGS) $(SSP_LDFLAGS) $(LIBS) @LIBMD@

check_fill: $(CHECK_FILL_OBJS) $(LT_LIBS)
	$(LIBTOOL) --mode=link $(CC) -o $@ $(CHECK_FILL_OBJS) $(LDFLAGS) $(PIE_LDFLAGS) $(SSP_LDFLAGS) $(LIBS)

check_hexchar: $(CHECK_HEXCHAR_OBJS) $(LT_LIBS)
	$(LIBTOOL) --mode=link $(CC) -o $@ $(CHECK_HEXCHAR_OBJS) $(LDFLAGS) $(PIE_LDFLAGS) $(SSP_LDFLAGS) $(LIBS)

check_iolog_path: $(CHECK_IOLOG_PATH_OBJS) $(LT_LIBS)
	$(LIBTOOL) --mode=link $(CC) -o $@ $(CHECK_IOLOG_PATH_OBJS) $(LDFLAGS) $(PIE_LDFLAGS) $(SSP_LDFLAGS) $(LIBS)

# We need to link check_symbols with -lpthread on HP-UX since LDAP uses threads
check_symbols: $(CHECK_SYMBOLS_OBJS) $(LT_LIBS)
	$(LIBTOOL) --mode=link $(CC) -o $@ $(CHECK_SYMBOLS_OBJS) $(LDFLAGS) $(PIE_LDFLAGS) $(SSP_LDFLAGS) $(LIBS) @SUDO_LIBS@

check_wrap: $(CHECK_WRAP_OBJS) $(LT_LIBS)
	$(LIBTOOL) --mode=link $(CC) -o $@ $(CHECK_WRAP_OBJS) $(LDFLAGS) $(PIE_LDFLAGS) $(SSP_LDFLAGS) $(LIBS)

GENERATED = gram.h gram.c toke.c def_data.c def_data.h getdate.c

$(devdir)/gram.c $(devdir)/gram.h: $(srcdir)/gram.y
	@if [ -n "$(DEVEL)" ]; then \
	    if test "$(srcdir)" = "."; then \
		gram_y="gram.y"; \
	    else \
		gram_y="$(srcdir)/gram.y"; \
	    fi; \
	    cmd='$(YACC) -d -p sudoers '"$$gram_y"'; echo "#include <config.h>" > $(devdir)/gram.c; $(SED) "s/^\\(#line .*\\) \"y\\.tab\\.c\"/\1 \"gram.c\"/" y.tab.c >> $(devdir)/gram.c; rm -f y.tab.c; mv -f y.tab.h $(devdir)/gram.h'; \
	    echo "$$cmd"; eval $$cmd; \
	fi

$(devdir)/toke.c: $(srcdir)/toke.l
	@if [ -n "$(DEVEL)" ]; then \
	    if test "$(srcdir)" = "."; then \
		toke_l="toke.l"; \
	    else \
		toke_l="$(srcdir)/toke.l"; \
	    fi; \
	    cmd='$(FLEX) '"$$toke_l"'; echo "#include <config.h>" > $(devdir)/toke.c; cat lex.sudoers.c >> $(devdir)/toke.c; rm -f lex.sudoers.c'; \
	    echo "$$cmd"; eval $$cmd; \
	fi

$(devdir)/getdate.c: $(srcdir)/getdate.y
	@if [ -n "$(DEVEL)" ]; then \
	    echo "expect 10 shift/reduce conflicts"; \
	    if test "$(srcdir)" = "."; then \
		getdate_y="getdate.y"; \
	    else \
		getdate_y="$(srcdir)/getdate.y"; \
	    fi; \
	    cmd='$(YACC) '"$$getdate_y"'; echo "#include <config.h>" > $(devdir)/getdate.c; $(SED) "s/^\\(#line .*\\) \"y\\.tab\\.c\"/\1 \"getdate.c\"/" y.tab.c >> $(devdir)/getdate.c; rm -f y.tab.c'; \
	    echo "$$cmd"; eval $$cmd; \
	fi

$(devdir)/def_data.c $(devdir)/def_data.h: $(srcdir)/def_data.in
	@if [ -n "$(DEVEL)" ]; then \
	    cmd='$(PERL) $(srcdir)/mkdefaults -o $(devdir)/def_data $(srcdir)/def_data.in'; \
	    echo "$$cmd"; eval $$cmd; \
	fi

sudoers: $(srcdir)/sudoers.in
	(cd $(top_builddir) && $(SHELL) config.status --file=plugins/sudoers/$@)

pre-install:
	@if test X"$(cross_compiling)" != X"yes" -a -r $(DESTDIR)$(sudoersdir)/sudoers; then \
	    echo "Checking existing sudoers file for syntax errors."; \
	    ./visudo -c -f $(DESTDIR)$(sudoersdir)/sudoers; \
	fi

install: install-plugin install-binaries install-sudoers install-doc

install-dirs:
	$(SHELL) $(top_srcdir)/mkinstalldirs $(DESTDIR)$(plugindir) \
	    $(DESTDIR)$(visudodir) $(DESTDIR)$(replaydir) \
	    $(DESTDIR)$(sudoersdir) $(DESTDIR)$(docdir) \
	    `echo $(DESTDIR)$(rundir)|$(SED) 's,/[^/]*$$,,'` \
	    `echo $(DESTDIR)$(vardir)|$(SED) 's,/[^/]*$$,,'`
	$(INSTALL) -d $(INSTALL_OWNER) -m 0711 $(DESTDIR)$(rundir)
	$(INSTALL) -d $(INSTALL_OWNER) -m 0711 $(DESTDIR)$(vardir)

install-binaries: visudo sudoreplay install-dirs
	INSTALL_BACKUP='~' $(LIBTOOL) --mode=install $(INSTALL) $(INSTALL_OWNER) -m 0755 sudoreplay $(DESTDIR)$(replaydir)/sudoreplay
	INSTALL_BACKUP='~' $(LIBTOOL) --mode=install $(INSTALL) $(INSTALL_OWNER) -m 0755 visudo $(DESTDIR)$(visudodir)/visudo

install-includes:

install-doc: install-dirs
	@LDAP@$(INSTALL) $(INSTALL_OWNER) -m 0755 $(srcdir)/sudoers2ldif $(DESTDIR)$(docdir)

install-plugin: sudoers.la install-dirs
	case "$(LT_LDFLAGS)" in \
	*-no-install*) ;; \
	*)  if [ X"$(shlib_enable)" = X"yes" ]; then \
		INSTALL_BACKUP='~' $(LIBTOOL) --mode=install $(INSTALL) $(INSTALL_OWNER) -m $(shlib_mode) sudoers.la $(DESTDIR)$(plugindir); \
	    fi;; \
	esac

install-sudoers: install-dirs
	$(INSTALL) -d $(INSTALL_OWNER) -m 0750 $(DESTDIR)$(sudoersdir)/sudoers.d
	test -r $(DESTDIR)$(sudoersdir)/sudoers || \
	    $(INSTALL) $(INSTALL_OWNER) -m $(sudoers_mode) sudoers $(DESTDIR)$(sudoersdir)/sudoers

uninstall:
	-$(LIBTOOL) --mode=uninstall rm -f $(DESTDIR)$(plugindir)/sudoers.la
	-rm -f	$(DESTDIR)$(replaydir)/sudoreplay \
		$(DESTDIR)$(replaydir)/sudoreplay~ \
		$(DESTDIR)$(visudodir)/visudo \
		$(DESTDIR)$(visudodir)/visudo~ \
		$(DESTDIR)$(plugindir)/sudoers.so~
	-cmp $(DESTDIR)$(sudoersdir)/sudoers $(srcdir)/sudoers >/dev/null && \
	    rm -f $(DESTDIR)$(sudoersdir)/sudoers

cppcheck:
	cppcheck $(CPPCHECK_OPTS) -I$(incdir) -I$(top_builddir) -I$(devdir) -I$(srcdir) -I$(top_srcdir) $(srcdir)/*.c $(srcdir)/auth/*.c

check: $(TEST_PROGS) visudo testsudoers
	@if test X"$(cross_compiling)" != X"yes"; then \
	    LC_ALL=C; export LC_ALL; \
	    unset LANG || LANG=; \
	    rval=0; \
	    mkdir -p regress/parser; \
	    ./check_addr $(srcdir)/regress/parser/check_addr.in || rval=`expr $$rval + $$?`; \
	    ./check_base64 || rval=`expr $$rval + $$?`; \
	    ./check_digest > regress/parser/check_digest.out; \
	    diff regress/parser/check_digest.out $(srcdir)/regress/parser/check_digest.out.ok || rval=`expr $$rval + $$?`; \
	    ./check_fill || rval=`expr $$rval + $$?`; \
	    ./check_hexchar || rval=`expr $$rval + $$?`; \
	    ./check_iolog_path $(srcdir)/regress/iolog_path/data || rval=`expr $$rval + $$?`; \
	    case "$(TEST_PROGS)" in \
		*check_symbols*) ./check_symbols .libs/sudoers.so $(shlib_exp) || rval=`expr $$rval + $$?`;; \
	    esac; \
	    mkdir -p regress/logging; \
	    ./check_wrap $(srcdir)/regress/logging/check_wrap.in > regress/logging/check_wrap.out; \
	    diff regress/logging/check_wrap.out $(srcdir)/regress/logging/check_wrap.out.ok || rval=`expr $$rval + $$?`; \
	    passed=0; failed=0; total=0; \
	    mkdir -p regress/sudoers; \
	    dir=sudoers; \
	    for t in $(srcdir)/regress/$$dir/*.in; do \
		base=`basename $$t .in`; \
		out="regress/sudoers/$${base}.out"; \
		toke="regress/sudoers/$${base}.toke"; \
		./testsudoers -dt <$$t >$$out 2>$$toke || true; \
		if cmp $$out $(srcdir)/$$out.ok >/dev/null; then \
		    passed=`expr $$passed + 1`; \
		    echo "$$dir/$$base (parse): OK"; \
		else \
		    failed=`expr $$failed + 1`; \
		    echo "$$dir/$$base: FAIL"; \
		    diff $$out $(srcdir)/$$out.ok || true; \
		fi; \
		total=`expr $$total + 1`; \
		if cmp $$toke $(srcdir)/$$toke.ok >/dev/null; then \
		    passed=`expr $$passed + 1`; \
		    echo "$$dir/$$base (toke):  OK"; \
		else \
		    failed=`expr $$failed + 1`; \
		    echo "$$dir/$$base (toke):  FAIL"; \
		    diff $$toke $(srcdir)/$$toke.ok || true; \
		fi; \
		total=`expr $$total + 1`; \
	    done; \
	    echo "$$dir: $$passed/$$total tests passed; $$failed/$$total tests failed"; \
	    if test $$failed -ne 0; then \
		rval=`expr $$rval + $$failed`; \
	    fi; \
	    for dir in testsudoers visudo; do \
		mkdir -p regress/$$dir; \
		passed=0; failed=0; total=0; \
		for t in $(srcdir)/regress/$$dir/*.sh; do \
		    base=`basename $$t .sh`; \
		    out="regress/$$dir/$${base}.out"; \
		    err="regress/$$dir/$${base}.err"; \
		    TESTDIR=$(srcdir)/regress/$$dir \
			$(SHELL) $$t >$$out 2>$$err; \
		    if cmp $$out $(srcdir)/$$out.ok >/dev/null; then \
			passed=`expr $$passed + 1`; \
			echo "$$dir/$$base: OK"; \
		    else \
			failed=`expr $$failed + 1`; \
			echo "$$dir/$$base: FAIL"; \
			diff $$out $(srcdir)/$$out.ok || true; \
		    fi; \
		    total=`expr $$total + 1`; \
		    if test -s $(srcdir)/$$err.ok; then \
			if cmp $$err $(srcdir)/$$err.ok >/dev/null; then \
			    passed=`expr $$passed + 1`; \
			    echo "$$dir/$$base (stderr): OK"; \
			else \
			    failed=`expr $$failed + 1`; \
			    echo "$$dir/$$base (stderr): FAIL"; \
			    diff $$err $(srcdir)/$$err.ok || true; \
			fi; \
			total=`expr $$total + 1`; \
		    elif test -s $$err; then \
			failed=`expr $$failed + 1`; \
			echo "$$dir/$$base (stderr): FAIL"; \
			cat $$err 1>&2; \
		    fi; \
		done; \
		echo "$$dir: $$passed/$$total tests passed; $$failed/$$total tests failed"; \
		if test $$failed -ne 0; then \
		    rval=`expr $$rval + $$failed`; \
		fi; \
	    done; \
	    exit $$rval; \
	fi

clean:
	-$(LIBTOOL) --mode=clean rm -f $(PROGS) $(TEST_PROGS) *.lo *.o *.la \
	    *.a stamp-* core *.core core.* regress/*/*.out regress/*/*.toke \
	    regress/*/*.err

mostlyclean: clean

distclean: clean
	-rm -rf Makefile sudoers sudoers.lo .libs $(shlib_map) $(shlib_opt)
	@if [ -n "$(DEVEL)" -a "$(devdir)" != "$(srcdir)" ]; then \
	    cmd='rm -rf $(GENERATED)'; \
	    echo "$$cmd"; eval $$cmd; \
	fi

clobber: distclean

realclean: distclean
	rm -f TAGS tags

cleandir: realclean

# Autogenerated dependencies, do not modify
afs.lo: $(authdir)/afs.c $(devdir)/def_data.h $(incdir)/compat/stdbool.h \
        $(incdir)/sudo_alloc.h $(incdir)/sudo_compat.h $(incdir)/sudo_conf.h \
        $(incdir)/sudo_debug.h $(incdir)/sudo_fatal.h $(incdir)/sudo_gettext.h \
        $(incdir)/sudo_plugin.h $(incdir)/sudo_queue.h $(incdir)/sudo_util.h \
        $(srcdir)/defaults.h $(srcdir)/logging.h $(srcdir)/sudo_nss.h \
        $(srcdir)/sudoers.h $(srcdir)/sudoers_debug.h $(top_builddir)/config.h \
        $(top_builddir)/pathnames.h
	$(LIBTOOL) --mode=compile $(CC) -c $(CPPFLAGS) $(CFLAGS) $(PIE_CFLAGS) $(SSP_CFLAGS) $(DEFS) $(authdir)/afs.c
aix_auth.lo: $(authdir)/aix_auth.c $(devdir)/def_data.h \
             $(incdir)/compat/stdbool.h $(incdir)/sudo_alloc.h \
             $(incdir)/sudo_compat.h $(incdir)/sudo_conf.h \
             $(incdir)/sudo_debug.h $(incdir)/sudo_fatal.h \
             $(incdir)/sudo_gettext.h $(incdir)/sudo_plugin.h \
             $(incdir)/sudo_queue.h $(incdir)/sudo_util.h $(srcdir)/defaults.h \
             $(srcdir)/logging.h $(srcdir)/sudo_nss.h $(srcdir)/sudoers.h \
             $(srcdir)/sudoers_debug.h $(top_builddir)/config.h \
             $(top_builddir)/pathnames.h
	$(LIBTOOL) --mode=compile $(CC) -c $(CPPFLAGS) $(CFLAGS) $(PIE_CFLAGS) $(SSP_CFLAGS) $(DEFS) $(authdir)/aix_auth.c
alias.lo: $(srcdir)/alias.c $(devdir)/def_data.h $(devdir)/gram.h \
          $(incdir)/compat/stdbool.h $(incdir)/sudo_alloc.h \
          $(incdir)/sudo_compat.h $(incdir)/sudo_conf.h $(incdir)/sudo_debug.h \
          $(incdir)/sudo_fatal.h $(incdir)/sudo_gettext.h \
          $(incdir)/sudo_plugin.h $(incdir)/sudo_queue.h $(incdir)/sudo_util.h \
          $(srcdir)/defaults.h $(srcdir)/logging.h $(srcdir)/parse.h \
          $(srcdir)/redblack.h $(srcdir)/sudo_nss.h $(srcdir)/sudoers.h \
          $(srcdir)/sudoers_debug.h $(top_builddir)/config.h \
          $(top_builddir)/pathnames.h
	$(LIBTOOL) --mode=compile $(CC) -c $(CPPFLAGS) $(CFLAGS) $(PIE_CFLAGS) $(SSP_CFLAGS) $(DEFS) $(srcdir)/alias.c
audit.lo: $(srcdir)/audit.c $(devdir)/def_data.h $(incdir)/compat/stdbool.h \
          $(incdir)/sudo_alloc.h $(incdir)/sudo_compat.h $(incdir)/sudo_conf.h \
          $(incdir)/sudo_debug.h $(incdir)/sudo_fatal.h \
          $(incdir)/sudo_gettext.h $(incdir)/sudo_plugin.h \
          $(incdir)/sudo_queue.h $(incdir)/sudo_util.h $(srcdir)/bsm_audit.h \
          $(srcdir)/defaults.h $(srcdir)/linux_audit.h $(srcdir)/logging.h \
          $(srcdir)/solaris_audit.h $(srcdir)/sudo_nss.h $(srcdir)/sudoers.h \
          $(srcdir)/sudoers_debug.h $(top_builddir)/config.h \
          $(top_builddir)/pathnames.h
	$(LIBTOOL) --mode=compile $(CC) -c $(CPPFLAGS) $(CFLAGS) $(PIE_CFLAGS) $(SSP_CFLAGS) $(DEFS) $(srcdir)/audit.c
base64.lo: $(srcdir)/base64.c $(devdir)/def_data.h $(incdir)/compat/stdbool.h \
           $(incdir)/sudo_alloc.h $(incdir)/sudo_compat.h \
           $(incdir)/sudo_conf.h $(incdir)/sudo_debug.h $(incdir)/sudo_fatal.h \
           $(incdir)/sudo_gettext.h $(incdir)/sudo_plugin.h \
           $(incdir)/sudo_queue.h $(incdir)/sudo_util.h $(srcdir)/defaults.h \
           $(srcdir)/logging.h $(srcdir)/sudo_nss.h $(srcdir)/sudoers.h \
           $(srcdir)/sudoers_debug.h $(top_builddir)/config.h \
           $(top_builddir)/pathnames.h
	$(LIBTOOL) --mode=compile $(CC) -c $(CPPFLAGS) $(CFLAGS) $(PIE_CFLAGS) $(SSP_CFLAGS) $(DEFS) $(srcdir)/base64.c
base64.o: base64.lo
boottime.lo: $(srcdir)/boottime.c $(devdir)/def_data.h \
             $(incdir)/compat/stdbool.h $(incdir)/sudo_alloc.h \
             $(incdir)/sudo_compat.h $(incdir)/sudo_conf.h \
             $(incdir)/sudo_debug.h $(incdir)/sudo_fatal.h \
             $(incdir)/sudo_gettext.h $(incdir)/sudo_plugin.h \
             $(incdir)/sudo_queue.h $(incdir)/sudo_util.h $(srcdir)/defaults.h \
             $(srcdir)/logging.h $(srcdir)/sudo_nss.h $(srcdir)/sudoers.h \
             $(srcdir)/sudoers_debug.h $(top_builddir)/config.h \
             $(top_builddir)/pathnames.h
	$(LIBTOOL) --mode=compile $(CC) -c $(CPPFLAGS) $(CFLAGS) $(PIE_CFLAGS) $(SSP_CFLAGS) $(DEFS) $(srcdir)/boottime.c
bsdauth.lo: $(authdir)/bsdauth.c $(devdir)/def_data.h \
            $(incdir)/compat/stdbool.h $(incdir)/sudo_alloc.h \
            $(incdir)/sudo_compat.h $(incdir)/sudo_conf.h \
            $(incdir)/sudo_debug.h $(incdir)/sudo_fatal.h \
            $(incdir)/sudo_gettext.h $(incdir)/sudo_plugin.h \
            $(incdir)/sudo_queue.h $(incdir)/sudo_util.h $(srcdir)/defaults.h \
            $(srcdir)/logging.h $(srcdir)/sudo_nss.h $(srcdir)/sudoers.h \
            $(srcdir)/sudoers_debug.h $(top_builddir)/config.h \
            $(top_builddir)/pathnames.h
	$(LIBTOOL) --mode=compile $(CC) -c $(CPPFLAGS) $(CFLAGS) $(PIE_CFLAGS) $(SSP_CFLAGS) $(DEFS) $(authdir)/bsdauth.c
bsm_audit.lo: $(srcdir)/bsm_audit.c $(devdir)/def_data.h \
              $(incdir)/compat/stdbool.h $(incdir)/sudo_alloc.h \
              $(incdir)/sudo_compat.h $(incdir)/sudo_conf.h \
              $(incdir)/sudo_debug.h $(incdir)/sudo_fatal.h \
              $(incdir)/sudo_gettext.h $(incdir)/sudo_plugin.h \
              $(incdir)/sudo_queue.h $(incdir)/sudo_util.h \
              $(srcdir)/bsm_audit.h $(srcdir)/defaults.h $(srcdir)/logging.h \
              $(srcdir)/sudo_nss.h $(srcdir)/sudoers.h \
              $(srcdir)/sudoers_debug.h $(top_builddir)/config.h \
              $(top_builddir)/pathnames.h
	$(LIBTOOL) --mode=compile $(CC) -c $(CPPFLAGS) $(CFLAGS) $(PIE_CFLAGS) $(SSP_CFLAGS) $(DEFS) $(srcdir)/bsm_audit.c
check.lo: $(srcdir)/check.c $(devdir)/def_data.h $(incdir)/compat/stdbool.h \
          $(incdir)/sudo_alloc.h $(incdir)/sudo_compat.h $(incdir)/sudo_conf.h \
          $(incdir)/sudo_debug.h $(incdir)/sudo_fatal.h \
          $(incdir)/sudo_gettext.h $(incdir)/sudo_plugin.h \
          $(incdir)/sudo_queue.h $(incdir)/sudo_util.h $(srcdir)/check.h \
          $(srcdir)/defaults.h $(srcdir)/logging.h $(srcdir)/sudo_nss.h \
          $(srcdir)/sudoers.h $(srcdir)/sudoers_debug.h \
          $(top_builddir)/config.h $(top_builddir)/pathnames.h
	$(LIBTOOL) --mode=compile $(CC) -c $(CPPFLAGS) $(CFLAGS) $(PIE_CFLAGS) $(SSP_CFLAGS) $(DEFS) $(srcdir)/check.c
check_addr.o: $(srcdir)/regress/parser/check_addr.c $(devdir)/def_data.h \
              $(incdir)/compat/stdbool.h $(incdir)/sudo_alloc.h \
              $(incdir)/sudo_compat.h $(incdir)/sudo_conf.h \
              $(incdir)/sudo_debug.h $(incdir)/sudo_fatal.h \
              $(incdir)/sudo_gettext.h $(incdir)/sudo_plugin.h \
              $(incdir)/sudo_queue.h $(incdir)/sudo_util.h \
              $(srcdir)/defaults.h $(srcdir)/interfaces.h $(srcdir)/logging.h \
              $(srcdir)/parse.h $(srcdir)/sudo_nss.h $(srcdir)/sudoers.h \
              $(srcdir)/sudoers_debug.h $(top_builddir)/config.h \
              $(top_builddir)/pathnames.h
	$(CC) -c $(CPPFLAGS) $(CFLAGS) $(PIE_CFLAGS) $(SSP_CFLAGS) $(DEFS) $(srcdir)/regress/parser/check_addr.c
check_base64.o: $(srcdir)/regress/parser/check_base64.c \
                $(incdir)/sudo_compat.h $(top_builddir)/config.h
	$(CC) -c $(CPPFLAGS) $(CFLAGS) $(PIE_CFLAGS) $(SSP_CFLAGS) $(DEFS) $(srcdir)/regress/parser/check_base64.c
check_digest.o: $(srcdir)/regress/parser/check_digest.c \
                $(incdir)/compat/sha2.h $(incdir)/sudo_compat.h \
                $(top_builddir)/config.h
	$(CC) -c $(CPPFLAGS) $(CFLAGS) $(PIE_CFLAGS) $(SSP_CFLAGS) $(DEFS) $(srcdir)/regress/parser/check_digest.c
check_fill.o: $(srcdir)/regress/parser/check_fill.c $(devdir)/gram.h \
              $(incdir)/compat/stdbool.h $(incdir)/sudo_compat.h \
              $(incdir)/sudo_plugin.h $(incdir)/sudo_queue.h \
              $(incdir)/sudo_util.h $(srcdir)/parse.h $(srcdir)/toke.h \
              $(top_builddir)/config.h
	$(CC) -c $(CPPFLAGS) $(CFLAGS) $(PIE_CFLAGS) $(SSP_CFLAGS) $(DEFS) $(srcdir)/regress/parser/check_fill.c
check_hexchar.o: $(srcdir)/regress/parser/check_hexchar.c \
                 $(incdir)/sudo_compat.h $(top_builddir)/config.h
	$(CC) -c $(CPPFLAGS) $(CFLAGS) $(PIE_CFLAGS) $(SSP_CFLAGS) $(DEFS) $(srcdir)/regress/parser/check_hexchar.c
check_iolog_path.o: $(srcdir)/regress/iolog_path/check_iolog_path.c \
                    $(devdir)/def_data.c $(devdir)/def_data.h \
                    $(incdir)/compat/stdbool.h $(incdir)/sudo_alloc.h \
                    $(incdir)/sudo_compat.h $(incdir)/sudo_conf.h \
                    $(incdir)/sudo_debug.h $(incdir)/sudo_fatal.h \
                    $(incdir)/sudo_gettext.h $(incdir)/sudo_plugin.h \
                    $(incdir)/sudo_queue.h $(incdir)/sudo_util.h \
                    $(srcdir)/defaults.h $(srcdir)/logging.h \
                    $(srcdir)/sudo_nss.h $(srcdir)/sudoers.h \
                    $(srcdir)/sudoers_debug.h $(top_builddir)/config.h \
                    $(top_builddir)/pathnames.h
	$(CC) -c $(CPPFLAGS) $(CFLAGS) $(PIE_CFLAGS) $(SSP_CFLAGS) $(DEFS) $(srcdir)/regress/iolog_path/check_iolog_path.c
check_symbols.o: $(srcdir)/regress/check_symbols/check_symbols.c \
                 $(incdir)/compat/stdbool.h $(incdir)/sudo_compat.h \
                 $(incdir)/sudo_dso.h $(incdir)/sudo_fatal.h \
                 $(incdir)/sudo_util.h $(top_builddir)/config.h
	$(CC) -c $(CPPFLAGS) $(CFLAGS) $(PIE_CFLAGS) $(SSP_CFLAGS) $(DEFS) $(srcdir)/regress/check_symbols/check_symbols.c
check_wrap.o: $(srcdir)/regress/logging/check_wrap.c \
              $(incdir)/compat/stdbool.h $(incdir)/sudo_compat.h \
              $(incdir)/sudo_fatal.h $(incdir)/sudo_plugin.h \
              $(incdir)/sudo_util.h $(top_builddir)/config.h
	$(CC) -c $(CPPFLAGS) $(CFLAGS) $(PIE_CFLAGS) $(SSP_CFLAGS) $(DEFS) $(srcdir)/regress/logging/check_wrap.c
dce.lo: $(authdir)/dce.c $(devdir)/def_data.h $(incdir)/compat/stdbool.h \
        $(incdir)/sudo_alloc.h $(incdir)/sudo_compat.h $(incdir)/sudo_conf.h \
        $(incdir)/sudo_debug.h $(incdir)/sudo_fatal.h $(incdir)/sudo_gettext.h \
        $(incdir)/sudo_plugin.h $(incdir)/sudo_queue.h $(incdir)/sudo_util.h \
        $(srcdir)/defaults.h $(srcdir)/logging.h $(srcdir)/sudo_nss.h \
        $(srcdir)/sudoers.h $(srcdir)/sudoers_debug.h $(top_builddir)/config.h \
        $(top_builddir)/pathnames.h
	$(LIBTOOL) --mode=compile $(CC) -c $(CPPFLAGS) $(CFLAGS) $(PIE_CFLAGS) $(SSP_CFLAGS) $(DEFS) $(authdir)/dce.c
defaults.lo: $(srcdir)/defaults.c $(devdir)/def_data.c $(devdir)/def_data.h \
             $(devdir)/gram.h $(incdir)/compat/stdbool.h \
             $(incdir)/sudo_alloc.h $(incdir)/sudo_compat.h \
             $(incdir)/sudo_conf.h $(incdir)/sudo_debug.h \
             $(incdir)/sudo_fatal.h $(incdir)/sudo_gettext.h \
             $(incdir)/sudo_plugin.h $(incdir)/sudo_queue.h \
             $(incdir)/sudo_util.h $(srcdir)/defaults.h $(srcdir)/logging.h \
             $(srcdir)/parse.h $(srcdir)/sudo_nss.h $(srcdir)/sudoers.h \
             $(srcdir)/sudoers_debug.h $(top_builddir)/config.h \
             $(top_builddir)/pathnames.h
	$(LIBTOOL) --mode=compile $(CC) -c $(CPPFLAGS) $(CFLAGS) $(PIE_CFLAGS) $(SSP_CFLAGS) $(DEFS) $(srcdir)/defaults.c
env.lo: $(srcdir)/env.c $(devdir)/def_data.h $(incdir)/compat/stdbool.h \
        $(incdir)/sudo_alloc.h $(incdir)/sudo_compat.h $(incdir)/sudo_conf.h \
        $(incdir)/sudo_debug.h $(incdir)/sudo_fatal.h $(incdir)/sudo_gettext.h \
        $(incdir)/sudo_plugin.h $(incdir)/sudo_queue.h $(incdir)/sudo_util.h \
        $(srcdir)/defaults.h $(srcdir)/logging.h $(srcdir)/sudo_nss.h \
        $(srcdir)/sudoers.h $(srcdir)/sudoers_debug.h $(top_builddir)/config.h \
        $(top_builddir)/pathnames.h
	$(LIBTOOL) --mode=compile $(CC) -c $(CPPFLAGS) $(CFLAGS) $(PIE_CFLAGS) $(SSP_CFLAGS) $(DEFS) $(srcdir)/env.c
find_path.lo: $(srcdir)/find_path.c $(devdir)/def_data.h \
              $(incdir)/compat/stdbool.h $(incdir)/sudo_alloc.h \
              $(incdir)/sudo_compat.h $(incdir)/sudo_conf.h \
              $(incdir)/sudo_debug.h $(incdir)/sudo_fatal.h \
              $(incdir)/sudo_gettext.h $(incdir)/sudo_plugin.h \
              $(incdir)/sudo_queue.h $(incdir)/sudo_util.h \
              $(srcdir)/defaults.h $(srcdir)/logging.h $(srcdir)/sudo_nss.h \
              $(srcdir)/sudoers.h $(srcdir)/sudoers_debug.h \
              $(top_builddir)/config.h $(top_builddir)/pathnames.h
	$(LIBTOOL) --mode=compile $(CC) -c $(CPPFLAGS) $(CFLAGS) $(PIE_CFLAGS) $(SSP_CFLAGS) $(DEFS) $(srcdir)/find_path.c
find_path.o: find_path.lo
fwtk.lo: $(authdir)/fwtk.c $(devdir)/def_data.h $(incdir)/compat/stdbool.h \
         $(incdir)/sudo_alloc.h $(incdir)/sudo_compat.h $(incdir)/sudo_conf.h \
         $(incdir)/sudo_debug.h $(incdir)/sudo_fatal.h \
         $(incdir)/sudo_gettext.h $(incdir)/sudo_plugin.h \
         $(incdir)/sudo_queue.h $(incdir)/sudo_util.h $(srcdir)/defaults.h \
         $(srcdir)/logging.h $(srcdir)/sudo_nss.h $(srcdir)/sudoers.h \
         $(srcdir)/sudoers_debug.h $(top_builddir)/config.h \
         $(top_builddir)/pathnames.h
	$(LIBTOOL) --mode=compile $(CC) -c $(CPPFLAGS) $(CFLAGS) $(PIE_CFLAGS) $(SSP_CFLAGS) $(DEFS) $(authdir)/fwtk.c
getdate.o: $(devdir)/getdate.c $(incdir)/sudo_compat.h $(top_builddir)/config.h
	$(CC) -c $(CPPFLAGS) $(CFLAGS) $(PIE_CFLAGS) $(SSP_CFLAGS) $(DEFS) $(devdir)/getdate.c
getspwuid.lo: $(srcdir)/getspwuid.c $(devdir)/def_data.h \
              $(incdir)/compat/stdbool.h $(incdir)/sudo_alloc.h \
              $(incdir)/sudo_compat.h $(incdir)/sudo_conf.h \
              $(incdir)/sudo_debug.h $(incdir)/sudo_fatal.h \
              $(incdir)/sudo_gettext.h $(incdir)/sudo_plugin.h \
              $(incdir)/sudo_queue.h $(incdir)/sudo_util.h \
              $(srcdir)/defaults.h $(srcdir)/logging.h $(srcdir)/sudo_nss.h \
              $(srcdir)/sudoers.h $(srcdir)/sudoers_debug.h \
              $(top_builddir)/config.h $(top_builddir)/pathnames.h
	$(LIBTOOL) --mode=compile $(CC) -c $(CPPFLAGS) $(CFLAGS) $(PIE_CFLAGS) $(SSP_CFLAGS) $(DEFS) $(srcdir)/getspwuid.c
goodpath.lo: $(srcdir)/goodpath.c $(devdir)/def_data.h \
             $(incdir)/compat/stdbool.h $(incdir)/sudo_alloc.h \
             $(incdir)/sudo_compat.h $(incdir)/sudo_conf.h \
             $(incdir)/sudo_debug.h $(incdir)/sudo_fatal.h \
             $(incdir)/sudo_gettext.h $(incdir)/sudo_plugin.h \
             $(incdir)/sudo_queue.h $(incdir)/sudo_util.h $(srcdir)/defaults.h \
             $(srcdir)/logging.h $(srcdir)/sudo_nss.h $(srcdir)/sudoers.h \
             $(srcdir)/sudoers_debug.h $(top_builddir)/config.h \
             $(top_builddir)/pathnames.h
	$(LIBTOOL) --mode=compile $(CC) -c $(CPPFLAGS) $(CFLAGS) $(PIE_CFLAGS) $(SSP_CFLAGS) $(DEFS) $(srcdir)/goodpath.c
goodpath.o: goodpath.lo
gram.lo: $(devdir)/gram.c $(devdir)/def_data.h $(incdir)/compat/stdbool.h \
         $(incdir)/sudo_alloc.h $(incdir)/sudo_compat.h $(incdir)/sudo_conf.h \
         $(incdir)/sudo_debug.h $(incdir)/sudo_fatal.h \
         $(incdir)/sudo_gettext.h $(incdir)/sudo_plugin.h \
         $(incdir)/sudo_queue.h $(incdir)/sudo_util.h $(srcdir)/defaults.h \
         $(srcdir)/logging.h $(srcdir)/parse.h $(srcdir)/sudo_nss.h \
         $(srcdir)/sudoers.h $(srcdir)/sudoers_debug.h $(srcdir)/toke.h \
         $(top_builddir)/config.h $(top_builddir)/pathnames.h
	$(LIBTOOL) --mode=compile $(CC) -c $(CPPFLAGS) $(CFLAGS) $(PIE_CFLAGS) $(SSP_CFLAGS) $(DEFS) $(devdir)/gram.c
group_plugin.lo: $(srcdir)/group_plugin.c $(devdir)/def_data.h \
                 $(incdir)/compat/stdbool.h $(incdir)/sudo_alloc.h \
                 $(incdir)/sudo_compat.h $(incdir)/sudo_conf.h \
                 $(incdir)/sudo_debug.h $(incdir)/sudo_dso.h \
                 $(incdir)/sudo_fatal.h $(incdir)/sudo_gettext.h \
                 $(incdir)/sudo_plugin.h $(incdir)/sudo_queue.h \
                 $(incdir)/sudo_util.h $(srcdir)/defaults.h \
                 $(srcdir)/logging.h $(srcdir)/sudo_nss.h $(srcdir)/sudoers.h \
                 $(srcdir)/sudoers_debug.h $(top_builddir)/config.h \
                 $(top_builddir)/pathnames.h
	$(LIBTOOL) --mode=compile $(CC) -c $(CPPFLAGS) $(CFLAGS) $(PIE_CFLAGS) $(SSP_CFLAGS) $(DEFS) $(srcdir)/group_plugin.c
group_plugin.o: group_plugin.lo
hexchar.lo: $(srcdir)/hexchar.c $(devdir)/def_data.h \
            $(incdir)/compat/stdbool.h $(incdir)/sudo_alloc.h \
            $(incdir)/sudo_compat.h $(incdir)/sudo_conf.h \
            $(incdir)/sudo_debug.h $(incdir)/sudo_fatal.h \
            $(incdir)/sudo_gettext.h $(incdir)/sudo_plugin.h \
            $(incdir)/sudo_queue.h $(incdir)/sudo_util.h $(srcdir)/defaults.h \
            $(srcdir)/logging.h $(srcdir)/sudo_nss.h $(srcdir)/sudoers.h \
            $(srcdir)/sudoers_debug.h $(top_builddir)/config.h \
            $(top_builddir)/pathnames.h
	$(LIBTOOL) --mode=compile $(CC) -c $(CPPFLAGS) $(CFLAGS) $(PIE_CFLAGS) $(SSP_CFLAGS) $(DEFS) $(srcdir)/hexchar.c
hexchar.o: hexchar.lo
interfaces.lo: $(srcdir)/interfaces.c $(devdir)/def_data.h \
               $(incdir)/compat/stdbool.h $(incdir)/sudo_alloc.h \
               $(incdir)/sudo_compat.h $(incdir)/sudo_conf.h \
               $(incdir)/sudo_debug.h $(incdir)/sudo_fatal.h \
               $(incdir)/sudo_gettext.h $(incdir)/sudo_plugin.h \
               $(incdir)/sudo_queue.h $(incdir)/sudo_util.h \
               $(srcdir)/defaults.h $(srcdir)/interfaces.h $(srcdir)/logging.h \
               $(srcdir)/sudo_nss.h $(srcdir)/sudoers.h \
               $(srcdir)/sudoers_debug.h $(top_builddir)/config.h \
               $(top_builddir)/pathnames.h
	$(LIBTOOL) --mode=compile $(CC) -c $(CPPFLAGS) $(CFLAGS) $(PIE_CFLAGS) $(SSP_CFLAGS) $(DEFS) $(srcdir)/interfaces.c
interfaces.o: interfaces.lo
iolog.lo: $(srcdir)/iolog.c $(devdir)/def_data.h $(incdir)/compat/stdbool.h \
          $(incdir)/sudo_alloc.h $(incdir)/sudo_compat.h $(incdir)/sudo_conf.h \
          $(incdir)/sudo_debug.h $(incdir)/sudo_fatal.h \
          $(incdir)/sudo_gettext.h $(incdir)/sudo_plugin.h \
          $(incdir)/sudo_queue.h $(incdir)/sudo_util.h $(srcdir)/defaults.h \
          $(srcdir)/iolog.h $(srcdir)/logging.h $(srcdir)/sudo_nss.h \
          $(srcdir)/sudoers.h $(srcdir)/sudoers_debug.h \
          $(top_builddir)/config.h $(top_builddir)/pathnames.h
	$(LIBTOOL) --mode=compile $(CC) -c $(CPPFLAGS) $(CFLAGS) $(PIE_CFLAGS) $(SSP_CFLAGS) $(DEFS) $(srcdir)/iolog.c
iolog_path.lo: $(srcdir)/iolog_path.c $(devdir)/def_data.h \
               $(incdir)/compat/stdbool.h $(incdir)/sudo_alloc.h \
               $(incdir)/sudo_compat.h $(incdir)/sudo_conf.h \
               $(incdir)/sudo_debug.h $(incdir)/sudo_fatal.h \
               $(incdir)/sudo_gettext.h $(incdir)/sudo_plugin.h \
               $(incdir)/sudo_queue.h $(incdir)/sudo_util.h \
               $(srcdir)/defaults.h $(srcdir)/logging.h $(srcdir)/sudo_nss.h \
               $(srcdir)/sudoers.h $(srcdir)/sudoers_debug.h \
               $(top_builddir)/config.h $(top_builddir)/pathnames.h
	$(LIBTOOL) --mode=compile $(CC) -c $(CPPFLAGS) $(CFLAGS) $(PIE_CFLAGS) $(SSP_CFLAGS) $(DEFS) $(srcdir)/iolog_path.c
iolog_path.o: iolog_path.lo
kerb5.lo: $(authdir)/kerb5.c $(devdir)/def_data.h $(incdir)/compat/stdbool.h \
          $(incdir)/sudo_alloc.h $(incdir)/sudo_compat.h $(incdir)/sudo_conf.h \
          $(incdir)/sudo_debug.h $(incdir)/sudo_fatal.h \
          $(incdir)/sudo_gettext.h $(incdir)/sudo_plugin.h \
          $(incdir)/sudo_queue.h $(incdir)/sudo_util.h $(srcdir)/defaults.h \
          $(srcdir)/logging.h $(srcdir)/sudo_nss.h $(srcdir)/sudoers.h \
          $(srcdir)/sudoers_debug.h $(top_builddir)/config.h \
          $(top_builddir)/pathnames.h
	$(LIBTOOL) --mode=compile $(CC) -c $(CPPFLAGS) $(CFLAGS) $(PIE_CFLAGS) $(SSP_CFLAGS) $(DEFS) $(authdir)/kerb5.c
ldap.lo: $(srcdir)/ldap.c $(devdir)/def_data.h $(incdir)/compat/stdbool.h \
         $(incdir)/sudo_alloc.h $(incdir)/sudo_compat.h $(incdir)/sudo_conf.h \
         $(incdir)/sudo_debug.h $(incdir)/sudo_dso.h $(incdir)/sudo_fatal.h \
         $(incdir)/sudo_gettext.h $(incdir)/sudo_lbuf.h \
         $(incdir)/sudo_plugin.h $(incdir)/sudo_queue.h $(incdir)/sudo_util.h \
         $(srcdir)/defaults.h $(srcdir)/logging.h $(srcdir)/parse.h \
         $(srcdir)/sudo_nss.h $(srcdir)/sudoers.h $(srcdir)/sudoers_debug.h \
         $(top_builddir)/config.h $(top_builddir)/pathnames.h
	$(LIBTOOL) --mode=compile $(CC) -c $(CPPFLAGS) $(CFLAGS) $(PIE_CFLAGS) $(SSP_CFLAGS) $(DEFS) $(srcdir)/ldap.c
linux_audit.lo: $(srcdir)/linux_audit.c $(devdir)/def_data.h \
                $(incdir)/compat/stdbool.h $(incdir)/sudo_alloc.h \
                $(incdir)/sudo_compat.h $(incdir)/sudo_conf.h \
                $(incdir)/sudo_debug.h $(incdir)/sudo_fatal.h \
                $(incdir)/sudo_gettext.h $(incdir)/sudo_plugin.h \
                $(incdir)/sudo_queue.h $(incdir)/sudo_util.h \
                $(srcdir)/defaults.h $(srcdir)/linux_audit.h \
                $(srcdir)/logging.h $(srcdir)/sudo_nss.h $(srcdir)/sudoers.h \
                $(srcdir)/sudoers_debug.h $(top_builddir)/config.h \
                $(top_builddir)/pathnames.h
	$(LIBTOOL) --mode=compile $(CC) -c $(CPPFLAGS) $(CFLAGS) $(PIE_CFLAGS) $(SSP_CFLAGS) $(DEFS) $(srcdir)/linux_audit.c
locale.lo: $(srcdir)/locale.c $(incdir)/compat/stdbool.h \
           $(incdir)/sudo_alloc.h $(incdir)/sudo_compat.h \
           $(incdir)/sudo_fatal.h $(incdir)/sudo_gettext.h $(srcdir)/logging.h \
           $(top_builddir)/config.h
	$(LIBTOOL) --mode=compile $(CC) -c $(CPPFLAGS) $(CFLAGS) $(PIE_CFLAGS) $(SSP_CFLAGS) $(DEFS) $(srcdir)/locale.c
locale.o: locale.lo
logging.lo: $(srcdir)/logging.c $(devdir)/def_data.h \
            $(incdir)/compat/stdbool.h $(incdir)/sudo_alloc.h \
            $(incdir)/sudo_compat.h $(incdir)/sudo_conf.h \
            $(incdir)/sudo_debug.h $(incdir)/sudo_fatal.h \
            $(incdir)/sudo_gettext.h $(incdir)/sudo_plugin.h \
            $(incdir)/sudo_queue.h $(incdir)/sudo_util.h $(srcdir)/defaults.h \
            $(srcdir)/logging.h $(srcdir)/sudo_nss.h $(srcdir)/sudoers.h \
            $(srcdir)/sudoers_debug.h $(top_builddir)/config.h \
            $(top_builddir)/pathnames.h
	$(LIBTOOL) --mode=compile $(CC) -c $(CPPFLAGS) $(CFLAGS) $(PIE_CFLAGS) $(SSP_CFLAGS) $(DEFS) $(srcdir)/logging.c
logwrap.lo: $(srcdir)/logwrap.c $(devdir)/def_data.h \
            $(incdir)/compat/stdbool.h $(incdir)/sudo_alloc.h \
            $(incdir)/sudo_compat.h $(incdir)/sudo_conf.h \
            $(incdir)/sudo_debug.h $(incdir)/sudo_fatal.h \
            $(incdir)/sudo_gettext.h $(incdir)/sudo_plugin.h \
            $(incdir)/sudo_queue.h $(incdir)/sudo_util.h $(srcdir)/defaults.h \
            $(srcdir)/logging.h $(srcdir)/sudo_nss.h $(srcdir)/sudoers.h \
            $(srcdir)/sudoers_debug.h $(top_builddir)/config.h \
            $(top_builddir)/pathnames.h
	$(LIBTOOL) --mode=compile $(CC) -c $(CPPFLAGS) $(CFLAGS) $(PIE_CFLAGS) $(SSP_CFLAGS) $(DEFS) $(srcdir)/logwrap.c
logwrap.o: logwrap.lo
match.lo: $(srcdir)/match.c $(devdir)/def_data.h $(devdir)/gram.h \
          $(incdir)/compat/fnmatch.h $(incdir)/compat/glob.h \
          $(incdir)/compat/sha2.h $(incdir)/compat/stdbool.h \
          $(incdir)/sudo_alloc.h $(incdir)/sudo_compat.h $(incdir)/sudo_conf.h \
          $(incdir)/sudo_debug.h $(incdir)/sudo_fatal.h \
          $(incdir)/sudo_gettext.h $(incdir)/sudo_plugin.h \
          $(incdir)/sudo_queue.h $(incdir)/sudo_util.h $(srcdir)/defaults.h \
          $(srcdir)/logging.h $(srcdir)/parse.h $(srcdir)/sudo_nss.h \
          $(srcdir)/sudoers.h $(srcdir)/sudoers_debug.h \
          $(top_builddir)/config.h $(top_builddir)/pathnames.h
	$(LIBTOOL) --mode=compile $(CC) -c $(CPPFLAGS) $(CFLAGS) $(PIE_CFLAGS) $(SSP_CFLAGS) $(DEFS) $(srcdir)/match.c
match_addr.lo: $(srcdir)/match_addr.c $(devdir)/def_data.h \
               $(incdir)/compat/stdbool.h $(incdir)/sudo_alloc.h \
               $(incdir)/sudo_compat.h $(incdir)/sudo_conf.h \
               $(incdir)/sudo_debug.h $(incdir)/sudo_fatal.h \
               $(incdir)/sudo_gettext.h $(incdir)/sudo_plugin.h \
               $(incdir)/sudo_queue.h $(incdir)/sudo_util.h \
               $(srcdir)/defaults.h $(srcdir)/interfaces.h $(srcdir)/logging.h \
               $(srcdir)/sudo_nss.h $(srcdir)/sudoers.h \
               $(srcdir)/sudoers_debug.h $(top_builddir)/config.h \
               $(top_builddir)/pathnames.h
	$(LIBTOOL) --mode=compile $(CC) -c $(CPPFLAGS) $(CFLAGS) $(PIE_CFLAGS) $(SSP_CFLAGS) $(DEFS) $(srcdir)/match_addr.c
match_addr.o: match_addr.lo
net_ifs.o: $(top_srcdir)/src/net_ifs.c $(incdir)/compat/stdbool.h \
           $(incdir)/sudo_alloc.h $(incdir)/sudo_compat.h \
           $(incdir)/sudo_conf.h $(incdir)/sudo_debug.h $(incdir)/sudo_fatal.h \
           $(incdir)/sudo_gettext.h $(incdir)/sudo_queue.h \
           $(top_builddir)/config.h
	$(CC) -c $(CPPFLAGS) $(CFLAGS) $(PIE_CFLAGS) $(SSP_CFLAGS) $(DEFS) $(top_srcdir)/src/net_ifs.c
pam.lo: $(authdir)/pam.c $(devdir)/def_data.h $(incdir)/compat/stdbool.h \
        $(incdir)/sudo_alloc.h $(incdir)/sudo_compat.h $(incdir)/sudo_conf.h \
        $(incdir)/sudo_debug.h $(incdir)/sudo_fatal.h $(incdir)/sudo_gettext.h \
        $(incdir)/sudo_plugin.h $(incdir)/sudo_queue.h $(incdir)/sudo_util.h \
        $(srcdir)/defaults.h $(srcdir)/logging.h $(srcdir)/sudo_nss.h \
        $(srcdir)/sudoers.h $(srcdir)/sudoers_debug.h $(top_builddir)/config.h \
        $(top_builddir)/pathnames.h
	$(LIBTOOL) --mode=compile $(CC) -c $(CPPFLAGS) $(CFLAGS) $(PIE_CFLAGS) $(SSP_CFLAGS) $(DEFS) $(authdir)/pam.c
parse.lo: $(srcdir)/parse.c $(devdir)/def_data.h $(devdir)/gram.h \
          $(incdir)/compat/stdbool.h $(incdir)/sudo_alloc.h \
          $(incdir)/sudo_compat.h $(incdir)/sudo_conf.h $(incdir)/sudo_debug.h \
          $(incdir)/sudo_fatal.h $(incdir)/sudo_gettext.h \
          $(incdir)/sudo_lbuf.h $(incdir)/sudo_plugin.h $(incdir)/sudo_queue.h \
          $(incdir)/sudo_util.h $(srcdir)/defaults.h $(srcdir)/logging.h \
          $(srcdir)/parse.h $(srcdir)/sudo_nss.h $(srcdir)/sudoers.h \
          $(srcdir)/sudoers_debug.h $(top_builddir)/config.h \
          $(top_builddir)/pathnames.h
	$(LIBTOOL) --mode=compile $(CC) -c $(CPPFLAGS) $(CFLAGS) $(PIE_CFLAGS) $(SSP_CFLAGS) $(DEFS) $(srcdir)/parse.c
passwd.lo: $(authdir)/passwd.c $(devdir)/def_data.h $(incdir)/compat/stdbool.h \
           $(incdir)/sudo_alloc.h $(incdir)/sudo_compat.h \
           $(incdir)/sudo_conf.h $(incdir)/sudo_debug.h $(incdir)/sudo_fatal.h \
           $(incdir)/sudo_gettext.h $(incdir)/sudo_plugin.h \
           $(incdir)/sudo_queue.h $(incdir)/sudo_util.h $(srcdir)/defaults.h \
           $(srcdir)/logging.h $(srcdir)/sudo_nss.h $(srcdir)/sudoers.h \
           $(srcdir)/sudoers_debug.h $(top_builddir)/config.h \
           $(top_builddir)/pathnames.h
	$(LIBTOOL) --mode=compile $(CC) -c $(CPPFLAGS) $(CFLAGS) $(PIE_CFLAGS) $(SSP_CFLAGS) $(DEFS) $(authdir)/passwd.c
policy.lo: $(srcdir)/policy.c $(devdir)/def_data.h $(incdir)/compat/stdbool.h \
           $(incdir)/sudo_alloc.h $(incdir)/sudo_compat.h \
           $(incdir)/sudo_conf.h $(incdir)/sudo_debug.h $(incdir)/sudo_fatal.h \
           $(incdir)/sudo_gettext.h $(incdir)/sudo_plugin.h \
           $(incdir)/sudo_queue.h $(incdir)/sudo_util.h $(srcdir)/defaults.h \
           $(srcdir)/interfaces.h $(srcdir)/logging.h $(srcdir)/sudo_nss.h \
           $(srcdir)/sudoers.h $(srcdir)/sudoers_debug.h \
           $(srcdir)/sudoers_version.h $(top_builddir)/config.h \
           $(top_builddir)/pathnames.h
	$(LIBTOOL) --mode=compile $(CC) -c $(CPPFLAGS) $(CFLAGS) $(PIE_CFLAGS) $(SSP_CFLAGS) $(DEFS) $(srcdir)/policy.c
prompt.lo: $(srcdir)/prompt.c $(devdir)/def_data.h $(incdir)/compat/stdbool.h \
           $(incdir)/sudo_alloc.h $(incdir)/sudo_compat.h \
           $(incdir)/sudo_conf.h $(incdir)/sudo_debug.h $(incdir)/sudo_fatal.h \
           $(incdir)/sudo_gettext.h $(incdir)/sudo_plugin.h \
           $(incdir)/sudo_queue.h $(incdir)/sudo_util.h $(srcdir)/defaults.h \
           $(srcdir)/logging.h $(srcdir)/sudo_nss.h $(srcdir)/sudoers.h \
           $(srcdir)/sudoers_debug.h $(top_builddir)/config.h \
           $(top_builddir)/pathnames.h
	$(LIBTOOL) --mode=compile $(CC) -c $(CPPFLAGS) $(CFLAGS) $(PIE_CFLAGS) $(SSP_CFLAGS) $(DEFS) $(srcdir)/prompt.c
pwutil.lo: $(srcdir)/pwutil.c $(devdir)/def_data.h $(incdir)/compat/stdbool.h \
           $(incdir)/sudo_alloc.h $(incdir)/sudo_compat.h \
           $(incdir)/sudo_conf.h $(incdir)/sudo_debug.h $(incdir)/sudo_fatal.h \
           $(incdir)/sudo_gettext.h $(incdir)/sudo_plugin.h \
           $(incdir)/sudo_queue.h $(incdir)/sudo_util.h $(srcdir)/defaults.h \
           $(srcdir)/logging.h $(srcdir)/pwutil.h $(srcdir)/redblack.h \
           $(srcdir)/sudo_nss.h $(srcdir)/sudoers.h $(srcdir)/sudoers_debug.h \
           $(top_builddir)/config.h $(top_builddir)/pathnames.h
	$(LIBTOOL) --mode=compile $(CC) -c $(CPPFLAGS) $(CFLAGS) $(PIE_CFLAGS) $(SSP_CFLAGS) $(DEFS) $(srcdir)/pwutil.c
pwutil.o: pwutil.lo
pwutil_impl.lo: $(srcdir)/pwutil_impl.c $(devdir)/def_data.h \
                $(incdir)/compat/stdbool.h $(incdir)/sudo_alloc.h \
                $(incdir)/sudo_compat.h $(incdir)/sudo_conf.h \
                $(incdir)/sudo_debug.h $(incdir)/sudo_fatal.h \
                $(incdir)/sudo_gettext.h $(incdir)/sudo_plugin.h \
                $(incdir)/sudo_queue.h $(incdir)/sudo_util.h \
                $(srcdir)/defaults.h $(srcdir)/logging.h $(srcdir)/pwutil.h \
                $(srcdir)/sudo_nss.h $(srcdir)/sudoers.h \
                $(srcdir)/sudoers_debug.h $(top_builddir)/config.h \
                $(top_builddir)/pathnames.h
	$(LIBTOOL) --mode=compile $(CC) -c $(CPPFLAGS) $(CFLAGS) $(PIE_CFLAGS) $(SSP_CFLAGS) $(DEFS) $(srcdir)/pwutil_impl.c
pwutil_impl.o: pwutil_impl.lo
redblack.lo: $(srcdir)/redblack.c $(devdir)/def_data.h \
             $(incdir)/compat/stdbool.h $(incdir)/sudo_alloc.h \
             $(incdir)/sudo_compat.h $(incdir)/sudo_conf.h \
             $(incdir)/sudo_debug.h $(incdir)/sudo_fatal.h \
             $(incdir)/sudo_gettext.h $(incdir)/sudo_plugin.h \
             $(incdir)/sudo_queue.h $(incdir)/sudo_util.h $(srcdir)/defaults.h \
             $(srcdir)/logging.h $(srcdir)/redblack.h $(srcdir)/sudo_nss.h \
             $(srcdir)/sudoers.h $(srcdir)/sudoers_debug.h \
             $(top_builddir)/config.h $(top_builddir)/pathnames.h
	$(LIBTOOL) --mode=compile $(CC) -c $(CPPFLAGS) $(CFLAGS) $(PIE_CFLAGS) $(SSP_CFLAGS) $(DEFS) $(srcdir)/redblack.c
redblack.o: redblack.lo
rfc1938.lo: $(authdir)/rfc1938.c $(devdir)/def_data.h \
            $(incdir)/compat/stdbool.h $(incdir)/sudo_alloc.h \
            $(incdir)/sudo_compat.h $(incdir)/sudo_conf.h \
            $(incdir)/sudo_debug.h $(incdir)/sudo_fatal.h \
            $(incdir)/sudo_gettext.h $(incdir)/sudo_plugin.h \
            $(incdir)/sudo_queue.h $(incdir)/sudo_util.h $(srcdir)/defaults.h \
            $(srcdir)/logging.h $(srcdir)/sudo_nss.h $(srcdir)/sudoers.h \
            $(srcdir)/sudoers_debug.h $(top_builddir)/config.h \
            $(top_builddir)/pathnames.h
	$(LIBTOOL) --mode=compile $(CC) -c $(CPPFLAGS) $(CFLAGS) $(PIE_CFLAGS) $(SSP_CFLAGS) $(DEFS) $(authdir)/rfc1938.c
secureware.lo: $(authdir)/secureware.c $(devdir)/def_data.h \
               $(incdir)/compat/stdbool.h $(incdir)/sudo_alloc.h \
               $(incdir)/sudo_compat.h $(incdir)/sudo_conf.h \
               $(incdir)/sudo_debug.h $(incdir)/sudo_fatal.h \
               $(incdir)/sudo_gettext.h $(incdir)/sudo_plugin.h \
               $(incdir)/sudo_queue.h $(incdir)/sudo_util.h \
               $(srcdir)/defaults.h $(srcdir)/logging.h $(srcdir)/sudo_nss.h \
               $(srcdir)/sudoers.h $(srcdir)/sudoers_debug.h \
               $(top_builddir)/config.h $(top_builddir)/pathnames.h
	$(LIBTOOL) --mode=compile $(CC) -c $(CPPFLAGS) $(CFLAGS) $(PIE_CFLAGS) $(SSP_CFLAGS) $(DEFS) $(authdir)/secureware.c
securid5.lo: $(authdir)/securid5.c $(devdir)/def_data.h \
             $(incdir)/compat/stdbool.h $(incdir)/sudo_alloc.h \
             $(incdir)/sudo_compat.h $(incdir)/sudo_conf.h \
             $(incdir)/sudo_debug.h $(incdir)/sudo_fatal.h \
             $(incdir)/sudo_gettext.h $(incdir)/sudo_plugin.h \
             $(incdir)/sudo_queue.h $(incdir)/sudo_util.h $(srcdir)/defaults.h \
             $(srcdir)/logging.h $(srcdir)/sudo_nss.h $(srcdir)/sudoers.h \
             $(srcdir)/sudoers_debug.h $(top_builddir)/config.h \
             $(top_builddir)/pathnames.h
	$(LIBTOOL) --mode=compile $(CC) -c $(CPPFLAGS) $(CFLAGS) $(PIE_CFLAGS) $(SSP_CFLAGS) $(DEFS) $(authdir)/securid5.c
set_perms.lo: $(srcdir)/set_perms.c $(devdir)/def_data.h \
              $(incdir)/compat/stdbool.h $(incdir)/sudo_alloc.h \
              $(incdir)/sudo_compat.h $(incdir)/sudo_conf.h \
              $(incdir)/sudo_debug.h $(incdir)/sudo_fatal.h \
              $(incdir)/sudo_gettext.h $(incdir)/sudo_plugin.h \
              $(incdir)/sudo_queue.h $(incdir)/sudo_util.h \
              $(srcdir)/defaults.h $(srcdir)/logging.h $(srcdir)/sudo_nss.h \
              $(srcdir)/sudoers.h $(srcdir)/sudoers_debug.h \
              $(top_builddir)/config.h $(top_builddir)/pathnames.h
	$(LIBTOOL) --mode=compile $(CC) -c $(CPPFLAGS) $(CFLAGS) $(PIE_CFLAGS) $(SSP_CFLAGS) $(DEFS) $(srcdir)/set_perms.c
sia.lo: $(authdir)/sia.c $(devdir)/def_data.h $(incdir)/compat/stdbool.h \
        $(incdir)/sudo_alloc.h $(incdir)/sudo_compat.h $(incdir)/sudo_conf.h \
        $(incdir)/sudo_debug.h $(incdir)/sudo_fatal.h $(incdir)/sudo_gettext.h \
        $(incdir)/sudo_plugin.h $(incdir)/sudo_queue.h $(incdir)/sudo_util.h \
        $(srcdir)/defaults.h $(srcdir)/logging.h $(srcdir)/sudo_nss.h \
        $(srcdir)/sudoers.h $(srcdir)/sudoers_debug.h $(top_builddir)/config.h \
        $(top_builddir)/pathnames.h
	$(LIBTOOL) --mode=compile $(CC) -c $(CPPFLAGS) $(CFLAGS) $(PIE_CFLAGS) $(SSP_CFLAGS) $(DEFS) $(authdir)/sia.c
solaris_audit.lo: $(srcdir)/solaris_audit.c $(devdir)/def_data.h \
                  $(incdir)/compat/stdbool.h $(incdir)/sudo_alloc.h \
                  $(incdir)/sudo_compat.h $(incdir)/sudo_conf.h \
                  $(incdir)/sudo_debug.h $(incdir)/sudo_fatal.h \
                  $(incdir)/sudo_gettext.h $(incdir)/sudo_plugin.h \
                  $(incdir)/sudo_queue.h $(incdir)/sudo_util.h \
                  $(srcdir)/defaults.h $(srcdir)/logging.h \
                  $(srcdir)/solaris_audit.h $(srcdir)/sudo_nss.h \
                  $(srcdir)/sudoers.h $(srcdir)/sudoers_debug.h \
                  $(top_builddir)/config.h $(top_builddir)/pathnames.h
	$(LIBTOOL) --mode=compile $(CC) -c $(CPPFLAGS) $(CFLAGS) $(PIE_CFLAGS) $(SSP_CFLAGS) $(DEFS) $(srcdir)/solaris_audit.c
sssd.lo: $(srcdir)/sssd.c $(devdir)/def_data.h $(incdir)/compat/stdbool.h \
         $(incdir)/sudo_alloc.h $(incdir)/sudo_compat.h $(incdir)/sudo_conf.h \
         $(incdir)/sudo_debug.h $(incdir)/sudo_dso.h $(incdir)/sudo_fatal.h \
         $(incdir)/sudo_gettext.h $(incdir)/sudo_lbuf.h \
         $(incdir)/sudo_plugin.h $(incdir)/sudo_queue.h $(incdir)/sudo_util.h \
         $(srcdir)/defaults.h $(srcdir)/logging.h $(srcdir)/parse.h \
         $(srcdir)/sudo_nss.h $(srcdir)/sudoers.h $(srcdir)/sudoers_debug.h \
         $(top_builddir)/config.h $(top_builddir)/pathnames.h
	$(LIBTOOL) --mode=compile $(CC) -c $(CPPFLAGS) $(CFLAGS) $(PIE_CFLAGS) $(SSP_CFLAGS) $(DEFS) $(srcdir)/sssd.c
sudo_auth.lo: $(authdir)/sudo_auth.c $(devdir)/def_data.h \
              $(incdir)/compat/stdbool.h $(incdir)/sudo_alloc.h \
              $(incdir)/sudo_compat.h $(incdir)/sudo_conf.h \
              $(incdir)/sudo_debug.h $(incdir)/sudo_fatal.h \
              $(incdir)/sudo_gettext.h $(incdir)/sudo_plugin.h \
              $(incdir)/sudo_queue.h $(incdir)/sudo_util.h \
              $(srcdir)/defaults.h $(srcdir)/ins_2001.h \
              $(srcdir)/ins_classic.h $(srcdir)/ins_csops.h \
              $(srcdir)/ins_goons.h $(srcdir)/insults.h $(srcdir)/logging.h \
              $(srcdir)/sudo_nss.h $(srcdir)/sudoers.h \
              $(srcdir)/sudoers_debug.h $(top_builddir)/config.h \
              $(top_builddir)/pathnames.h
	$(LIBTOOL) --mode=compile $(CC) -c $(CPPFLAGS) $(CFLAGS) $(PIE_CFLAGS) $(SSP_CFLAGS) $(DEFS) $(authdir)/sudo_auth.c
sudo_nss.lo: $(srcdir)/sudo_nss.c $(devdir)/def_data.h \
             $(incdir)/compat/stdbool.h $(incdir)/sudo_alloc.h \
             $(incdir)/sudo_compat.h $(incdir)/sudo_conf.h \
             $(incdir)/sudo_debug.h $(incdir)/sudo_fatal.h \
             $(incdir)/sudo_gettext.h $(incdir)/sudo_lbuf.h \
             $(incdir)/sudo_plugin.h $(incdir)/sudo_queue.h \
             $(incdir)/sudo_util.h $(srcdir)/defaults.h $(srcdir)/logging.h \
             $(srcdir)/sudo_nss.h $(srcdir)/sudoers.h \
             $(srcdir)/sudoers_debug.h $(top_builddir)/config.h \
             $(top_builddir)/pathnames.h
	$(LIBTOOL) --mode=compile $(CC) -c $(CPPFLAGS) $(CFLAGS) $(PIE_CFLAGS) $(SSP_CFLAGS) $(DEFS) $(srcdir)/sudo_nss.c
sudo_printf.o: $(srcdir)/sudo_printf.c $(incdir)/sudo_compat.h \
               $(incdir)/sudo_debug.h $(incdir)/sudo_plugin.h \
               $(incdir)/sudo_queue.h $(top_builddir)/config.h
	$(CC) -c $(CPPFLAGS) $(CFLAGS) $(PIE_CFLAGS) $(SSP_CFLAGS) $(DEFS) $(srcdir)/sudo_printf.c
sudoers.lo: $(srcdir)/sudoers.c $(devdir)/def_data.h \
            $(incdir)/compat/getaddrinfo.h $(incdir)/compat/stdbool.h \
            $(incdir)/sudo_alloc.h $(incdir)/sudo_compat.h \
            $(incdir)/sudo_conf.h $(incdir)/sudo_debug.h \
            $(incdir)/sudo_fatal.h $(incdir)/sudo_gettext.h \
            $(incdir)/sudo_plugin.h $(incdir)/sudo_queue.h \
            $(incdir)/sudo_util.h $(srcdir)/auth/sudo_auth.h \
            $(srcdir)/defaults.h $(srcdir)/logging.h $(srcdir)/sudo_nss.h \
            $(srcdir)/sudoers.h $(srcdir)/sudoers_debug.h \
            $(top_builddir)/config.h $(top_builddir)/pathnames.h
	$(LIBTOOL) --mode=compile $(CC) -c $(CPPFLAGS) $(CFLAGS) $(PIE_CFLAGS) $(SSP_CFLAGS) $(DEFS) $(srcdir)/sudoers.c
sudoers_debug.lo: $(srcdir)/sudoers_debug.c $(devdir)/def_data.h \
                  $(incdir)/compat/stdbool.h $(incdir)/sudo_alloc.h \
                  $(incdir)/sudo_compat.h $(incdir)/sudo_conf.h \
                  $(incdir)/sudo_debug.h $(incdir)/sudo_fatal.h \
                  $(incdir)/sudo_gettext.h $(incdir)/sudo_plugin.h \
                  $(incdir)/sudo_queue.h $(incdir)/sudo_util.h \
                  $(srcdir)/defaults.h $(srcdir)/logging.h \
                  $(srcdir)/sudo_nss.h $(srcdir)/sudoers.h \
                  $(srcdir)/sudoers_debug.h $(top_builddir)/config.h \
                  $(top_builddir)/pathnames.h
	$(LIBTOOL) --mode=compile $(CC) -c $(CPPFLAGS) $(CFLAGS) $(PIE_CFLAGS) $(SSP_CFLAGS) $(DEFS) $(srcdir)/sudoers_debug.c
sudoers_debug.o: sudoers_debug.lo
sudoreplay.o: $(srcdir)/sudoreplay.c $(incdir)/compat/getopt.h \
              $(incdir)/compat/stdbool.h $(incdir)/compat/timespec.h \
              $(incdir)/sudo_alloc.h $(incdir)/sudo_compat.h \
              $(incdir)/sudo_conf.h $(incdir)/sudo_debug.h \
              $(incdir)/sudo_event.h $(incdir)/sudo_fatal.h \
              $(incdir)/sudo_gettext.h $(incdir)/sudo_plugin.h \
              $(incdir)/sudo_queue.h $(incdir)/sudo_util.h $(srcdir)/iolog.h \
              $(srcdir)/logging.h $(top_builddir)/config.h \
              $(top_builddir)/pathnames.h
	$(CC) -c $(CPPFLAGS) $(CFLAGS) $(PIE_CFLAGS) $(SSP_CFLAGS) $(DEFS) $(srcdir)/sudoreplay.c
testsudoers.o: $(srcdir)/testsudoers.c $(devdir)/def_data.h $(devdir)/gram.h \
               $(incdir)/compat/fnmatch.h $(incdir)/compat/stdbool.h \
               $(incdir)/sudo_alloc.h $(incdir)/sudo_compat.h \
               $(incdir)/sudo_conf.h $(incdir)/sudo_debug.h \
               $(incdir)/sudo_fatal.h $(incdir)/sudo_gettext.h \
               $(incdir)/sudo_plugin.h $(incdir)/sudo_queue.h \
               $(incdir)/sudo_util.h $(srcdir)/defaults.h \
               $(srcdir)/interfaces.h $(srcdir)/logging.h $(srcdir)/parse.h \
               $(srcdir)/sudo_nss.h $(srcdir)/sudoers.h \
               $(srcdir)/sudoers_debug.h $(srcdir)/tsgetgrpw.h \
               $(top_builddir)/config.h $(top_builddir)/pathnames.h
	$(CC) -c $(CPPFLAGS) $(CFLAGS) $(PIE_CFLAGS) $(SSP_CFLAGS) $(DEFS) $(srcdir)/testsudoers.c
timestamp.lo: $(srcdir)/timestamp.c $(devdir)/def_data.h \
              $(incdir)/compat/stdbool.h $(incdir)/compat/timespec.h \
              $(incdir)/sudo_alloc.h $(incdir)/sudo_compat.h \
              $(incdir)/sudo_conf.h $(incdir)/sudo_debug.h \
              $(incdir)/sudo_fatal.h $(incdir)/sudo_gettext.h \
              $(incdir)/sudo_plugin.h $(incdir)/sudo_queue.h \
              $(incdir)/sudo_util.h $(srcdir)/check.h $(srcdir)/defaults.h \
              $(srcdir)/logging.h $(srcdir)/sudo_nss.h $(srcdir)/sudoers.h \
              $(srcdir)/sudoers_debug.h $(top_builddir)/config.h \
              $(top_builddir)/pathnames.h
	$(LIBTOOL) --mode=compile $(CC) -c $(CPPFLAGS) $(CFLAGS) $(PIE_CFLAGS) $(SSP_CFLAGS) $(DEFS) $(srcdir)/timestamp.c
timestr.lo: $(srcdir)/timestr.c $(incdir)/sudo_compat.h $(top_builddir)/config.h
	$(LIBTOOL) --mode=compile $(CC) -c $(CPPFLAGS) $(CFLAGS) $(PIE_CFLAGS) $(SSP_CFLAGS) $(DEFS) $(srcdir)/timestr.c
toke.lo: $(devdir)/toke.c $(devdir)/def_data.h $(devdir)/gram.h \
         $(incdir)/compat/sha2.h $(incdir)/compat/stdbool.h \
         $(incdir)/sudo_alloc.h $(incdir)/sudo_compat.h $(incdir)/sudo_conf.h \
         $(incdir)/sudo_debug.h $(incdir)/sudo_fatal.h \
         $(incdir)/sudo_gettext.h $(incdir)/sudo_lbuf.h \
         $(incdir)/sudo_plugin.h $(incdir)/sudo_queue.h $(incdir)/sudo_util.h \
         $(srcdir)/defaults.h $(srcdir)/logging.h $(srcdir)/parse.h \
         $(srcdir)/sudo_nss.h $(srcdir)/sudoers.h $(srcdir)/sudoers_debug.h \
         $(srcdir)/toke.h $(top_builddir)/config.h $(top_builddir)/pathnames.h
	$(LIBTOOL) --mode=compile $(CC) -c $(CPPFLAGS) $(CFLAGS) $(PIE_CFLAGS) $(SSP_CFLAGS) $(DEFS) $(devdir)/toke.c
toke_util.lo: $(srcdir)/toke_util.c $(devdir)/def_data.h $(devdir)/gram.h \
              $(incdir)/compat/stdbool.h $(incdir)/sudo_alloc.h \
              $(incdir)/sudo_compat.h $(incdir)/sudo_conf.h \
              $(incdir)/sudo_debug.h $(incdir)/sudo_fatal.h \
              $(incdir)/sudo_gettext.h $(incdir)/sudo_plugin.h \
              $(incdir)/sudo_queue.h $(incdir)/sudo_util.h \
              $(srcdir)/defaults.h $(srcdir)/logging.h $(srcdir)/parse.h \
              $(srcdir)/sudo_nss.h $(srcdir)/sudoers.h \
              $(srcdir)/sudoers_debug.h $(srcdir)/toke.h \
              $(top_builddir)/config.h $(top_builddir)/pathnames.h
	$(LIBTOOL) --mode=compile $(CC) -c $(CPPFLAGS) $(CFLAGS) $(PIE_CFLAGS) $(SSP_CFLAGS) $(DEFS) $(srcdir)/toke_util.c
toke_util.o: toke_util.lo
tsgetgrpw.o: $(srcdir)/tsgetgrpw.c $(devdir)/def_data.h \
             $(incdir)/compat/stdbool.h $(incdir)/sudo_alloc.h \
             $(incdir)/sudo_compat.h $(incdir)/sudo_conf.h \
             $(incdir)/sudo_debug.h $(incdir)/sudo_fatal.h \
             $(incdir)/sudo_gettext.h $(incdir)/sudo_plugin.h \
             $(incdir)/sudo_queue.h $(incdir)/sudo_util.h $(srcdir)/defaults.h \
             $(srcdir)/logging.h $(srcdir)/sudo_nss.h $(srcdir)/sudoers.h \
             $(srcdir)/sudoers_debug.h $(srcdir)/tsgetgrpw.h \
             $(top_builddir)/config.h $(top_builddir)/pathnames.h
	$(CC) -c $(CPPFLAGS) $(CFLAGS) $(PIE_CFLAGS) $(SSP_CFLAGS) $(DEFS) $(srcdir)/tsgetgrpw.c
visudo.o: $(srcdir)/visudo.c $(devdir)/def_data.h $(devdir)/gram.h \
          $(incdir)/compat/getopt.h $(incdir)/compat/stdbool.h \
          $(incdir)/sudo_alloc.h $(incdir)/sudo_compat.h $(incdir)/sudo_conf.h \
          $(incdir)/sudo_debug.h $(incdir)/sudo_fatal.h \
          $(incdir)/sudo_gettext.h $(incdir)/sudo_plugin.h \
          $(incdir)/sudo_queue.h $(incdir)/sudo_util.h $(srcdir)/defaults.h \
          $(srcdir)/logging.h $(srcdir)/parse.h $(srcdir)/redblack.h \
          $(srcdir)/sudo_nss.h $(srcdir)/sudoers.h $(srcdir)/sudoers_debug.h \
          $(srcdir)/sudoers_version.h $(top_builddir)/config.h \
          $(top_builddir)/pathnames.h
	$(CC) -c $(CPPFLAGS) $(CFLAGS) $(PIE_CFLAGS) $(SSP_CFLAGS) $(DEFS) $(srcdir)/visudo.c
visudo_json.o: $(srcdir)/visudo_json.c $(devdir)/def_data.h $(devdir)/gram.h \
               $(incdir)/compat/stdbool.h $(incdir)/sudo_alloc.h \
               $(incdir)/sudo_compat.h $(incdir)/sudo_conf.h \
               $(incdir)/sudo_debug.h $(incdir)/sudo_fatal.h \
               $(incdir)/sudo_gettext.h $(incdir)/sudo_plugin.h \
               $(incdir)/sudo_queue.h $(incdir)/sudo_util.h \
               $(srcdir)/defaults.h $(srcdir)/logging.h $(srcdir)/parse.h \
               $(srcdir)/sudo_nss.h $(srcdir)/sudoers.h \
               $(srcdir)/sudoers_debug.h $(top_builddir)/config.h \
               $(top_builddir)/pathnames.h
	$(CC) -c $(CPPFLAGS) $(CFLAGS) $(PIE_CFLAGS) $(SSP_CFLAGS) $(DEFS) $(srcdir)/visudo_json.c<|MERGE_RESOLUTION|>--- conflicted
+++ resolved
@@ -209,11 +209,7 @@
 	*-no-install*) \
 	    $(LIBTOOL) @LT_STATIC@ --mode=link $(CC) $(LDFLAGS) $(LT_LDFLAGS) -o $@ $(SUDOERS_OBJS) libparsesudoers.la $(SUDOERS_LIBS) -module;; \
 	*) \
-<<<<<<< HEAD
-	    $(LIBTOOL) @LT_STATIC@ --mode=link $(CC) $(LDFLAGS) $(LT_LDFLAGS) -o $@ $(SUDOERS_OBJS) libparsesudoers.la $(SUDOERS_LIBS) -module -avoid-version -rpath $(plugindir) -shrext .so;; \
-=======
 	    $(LIBTOOL) @LT_STATIC@ --mode=link $(CC) $(LDFLAGS) $(SSP_LDFLAGS) $(LT_LDFLAGS) -o $@ $(SUDOERS_OBJS) libparsesudoers.la $(SUDOERS_LIBS) -module -avoid-version -rpath $(plugindir) -shrext .so;; \
->>>>>>> 0414ea45
 	esac
 
 visudo: libparsesudoers.la $(VISUDO_OBJS) $(LT_LIBS)
